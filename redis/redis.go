--- conflicted
+++ resolved
@@ -194,23 +194,6 @@
 	return loggerOption{logger}
 }
 
-<<<<<<< HEAD
-type redisAuthOption struct {
-	auth string
-}
-
-func (o redisAuthOption) apply(store *redisFeatureStoreCore) error {
-	store.auth = o.auth
-	return nil
-}
-
-// Auth creates an option for NewRedisFeatureStoreWithDefaults to specify the Redis auth password.
-// If not specified, no authentication will be used.
-//
-//     store, err := redis.NewRedisFeatureStoreWithDefaults(redis.Auth("verysecure123"))
-func Auth(auth string) FeatureStoreOption {
-	return redisAuthOption{auth}
-=======
 type redisDialOptionsOption struct {
 	options []r.DialOption
 }
@@ -233,7 +216,6 @@
 // on the URL() option.
 func DialOptions(options ...r.DialOption) FeatureStoreOption {
 	return redisDialOptionsOption{options: options}
->>>>>>> 5d022ad4
 }
 
 // RedisFeatureStore is a Redis-backed feature store implementation.
@@ -250,32 +232,17 @@
 	options    redisFeatureStoreOptions
 	loggers    ldlog.Loggers
 	pool       *r.Pool
-<<<<<<< HEAD
-	redisURL   string
-	auth       string
-	cacheTTL   time.Duration
-	logger     ld.Logger
 	testTxHook func()
 }
 
-func newPool(url string, auth string) *r.Pool {
-=======
-	testTxHook func()
-}
-
 func newPool(url string, dialOptions []r.DialOption) *r.Pool {
->>>>>>> 5d022ad4
 	pool := &r.Pool{
 		MaxIdle:     20,
 		MaxActive:   16,
 		Wait:        true,
 		IdleTimeout: 300 * time.Second,
 		Dial: func() (c r.Conn, err error) {
-<<<<<<< HEAD
-			c, err = r.DialURL(url, r.DialPassword(auth))
-=======
 			c, err = r.DialURL(url, dialOptions...)
->>>>>>> 5d022ad4
 			return
 		},
 		TestOnBorrow: func(c r.Conn, t time.Time) error {
@@ -327,11 +294,8 @@
 // pool configuration (see package description for details). You may override any of these with
 // FeatureStoreOption values created with RedisURL, RedisHostAndPort, RedisPool, Prefix, CacheTTL,
 // Logger, or Auth.
-<<<<<<< HEAD
-=======
 //
 // Deprecated: Use NewRedisFeatureStoreFactory instead
->>>>>>> 5d022ad4
 func NewRedisFeatureStoreWithDefaults(options ...FeatureStoreOption) (ld.FeatureStore, error) {
 	factory, err := NewRedisFeatureStoreFactory(options...)
 	if err != nil {
@@ -397,13 +361,8 @@
 	core.loggers.SetPrefix("RedisFeatureStore:")
 
 	if core.pool == nil {
-<<<<<<< HEAD
-		core.logger.Printf("RedisFeatureStore: Using url: %s", core.redisURL)
-		core.pool = newPool(core.redisURL, core.auth)
-=======
 		core.loggers.Infof("Using url: %s", configuredOptions.redisURL)
 		core.pool = newPool(configuredOptions.redisURL, configuredOptions.dialOptions)
->>>>>>> 5d022ad4
 	}
 	return core
 }
