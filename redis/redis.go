--- conflicted
+++ resolved
@@ -41,17 +41,16 @@
 	return store.pool.Get()
 }
 
-<<<<<<< HEAD
 func NewRedisFeatureStoreFromUrl(url, prefix string, timeout time.Duration) *RedisFeatureStore {
-	var c *cache.Cache
-	pool := newPool(url)
-=======
+	return NewRedisFeatureStoreWithPool(newPool(url), prefix, timeout)
+
+}
+
 // Constructs a new Redis-backed feature store connecting to the specified host and port.
 // Attaches a prefix string to all keys to namespace LaunchDarkly-specific keys. If the
 // specified prefix is the empty string, it defaults to "launchdarkly"
 func NewRedisFeatureStoreWithPool(pool *r.Pool, prefix string, timeout time.Duration) *RedisFeatureStore {
 	var c *cache.Cache
->>>>>>> f664f923
 
 	if prefix == "" {
 		prefix = "launchdarkly"
@@ -71,16 +70,11 @@
 	return &store
 }
 
-<<<<<<< HEAD
 // Constructs a new Redis-backed feature store connecting to the specified host and port.
 // Attaches a prefix string to all keys to namespace LaunchDarkly-specific keys. If the
 // specified prefix is the empty string, it defaults to "launchdarkly"
 func NewRedisFeatureStore(host string, port int, prefix string, timeout time.Duration) *RedisFeatureStore {
 	return NewRedisFeatureStoreFromUrl(fmt.Sprintf("redis://%s:%d", host, port), prefix, timeout)
-=======
-func NewRedisFeatureStore(host string, port int, prefix string, timeout time.Duration) *RedisFeatureStore {
-	return NewRedisFeatureStoreWithPool(newPool(host, port), prefix, timeout)
->>>>>>> f664f923
 }
 
 func (store *RedisFeatureStore) featuresKey() string {
